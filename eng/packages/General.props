<?xml version="1.0" encoding="utf-8"?>
<Project xmlns="http://schemas.microsoft.com/developer/msbuild/2003">
  <ItemGroup>
    <PackageVersion Include="ICSharpCode.Decompiler" Version="8.0.0.7345" />
    <PackageVersion Include="Microsoft.Bcl.HashCode" Version="1.1.1" />
    <PackageVersion Include="Microsoft.Bcl.TimeProvider" Version="$(MicrosoftBclTimeProviderVersion)" />
    <PackageVersion Include="Microsoft.CodeAnalysis.Analyzers" Version="3.3.4" />
    <PackageVersion Include="Microsoft.CodeAnalysis.Common" Version="4.4.0" />
    <PackageVersion Include="Microsoft.CodeAnalysis.CSharp.Workspaces" Version="4.4.0" />
    <PackageVersion Include="Microsoft.CodeAnalysis.CSharp" Version="4.4.0" />
    <PackageVersion Include="Microsoft.CodeAnalysis" Version="4.4.0" />
    <PackageVersion Include="Microsoft.Extensions.Caching.Abstractions" Version="$(MicrosoftExtensionsConfigurationAbstractionsVersion)" />
    <PackageVersion Include="Microsoft.Extensions.Caching.Memory" Version="$(MicrosoftExtensionsConfigurationAbstractionsVersion)" />
    <PackageVersion Include="Microsoft.Extensions.Configuration.Abstractions" Version="$(MicrosoftExtensionsConfigurationAbstractionsVersion)" />
    <PackageVersion Include="Microsoft.Extensions.Configuration.Binder" Version="$(MicrosoftExtensionsConfigurationBinderVersion)" />
    <PackageVersion Include="Microsoft.Extensions.Configuration.CommandLine" Version="$(MicrosoftExtensionsConfigurationCommandLineVersion)" />
    <PackageVersion Include="Microsoft.Extensions.Configuration.Json" Version="$(MicrosoftExtensionsConfigurationJsonVersion)" />
    <PackageVersion Include="Microsoft.Extensions.Configuration" Version="$(MicrosoftExtensionsConfigurationVersion)" />
    <PackageVersion Include="Microsoft.Extensions.DependencyInjection.Abstractions" Version="$(MicrosoftExtensionsDependencyInjectionAbstractionsVersion)" />
    <PackageVersion Include="Microsoft.Extensions.DependencyInjection" Version="$(MicrosoftExtensionsDependencyInjectionVersion)" />
    <PackageVersion Include="Microsoft.Extensions.DiagnosticAdapter" Version="3.1.32" />
    <PackageVersion Include="Microsoft.Extensions.Diagnostics" Version="$(MicrosoftExtensionsDiagnosticsVersion)" />
    <PackageVersion Include="Microsoft.Extensions.Diagnostics.HealthChecks.Abstractions" Version="$(MicrosoftExtensionsDiagnosticsHealthChecksAbstractionsVersion)" />
    <PackageVersion Include="Microsoft.Extensions.Diagnostics.HealthChecks" Version="$(MicrosoftExtensionsDiagnosticsHealthChecksVersion)" />
    <PackageVersion Include="Microsoft.Extensions.Features" Version="$(MicrosoftExtensionsFeaturesVersion)" />
    <PackageVersion Include="Microsoft.Extensions.Hosting.Abstractions" Version="$(MicrosoftExtensionsHostingAbstractionsVersion)" />
    <PackageVersion Include="Microsoft.Extensions.Hosting" Version="$(MicrosoftExtensionsHostingVersion)" />
    <PackageVersion Include="Microsoft.Extensions.Http.Polly" Version="$(MicrosoftExtensionsHttpPollyVersion)" />
    <PackageVersion Include="Microsoft.Extensions.Http" Version="$(MicrosoftExtensionsHttpVersion)" />
    <PackageVersion Include="Microsoft.Extensions.Logging.Abstractions" Version="$(MicrosoftExtensionsLoggingAbstractionsVersion)" />
    <PackageVersion Include="Microsoft.Extensions.Logging.Configuration" Version="$(MicrosoftExtensionsLoggingConfigurationVersion)" />
    <PackageVersion Include="Microsoft.Extensions.Logging" Version="$(MicrosoftExtensionsLoggingVersion)" />
    <PackageVersion Include="Microsoft.Extensions.ObjectPool" Version="$(MicrosoftExtensionsObjectPoolVersion)" />
    <PackageVersion Include="Microsoft.Extensions.Options.ConfigurationExtensions" Version="$(MicrosoftExtensionsOptionsConfigurationExtensionsVersion)" />
    <PackageVersion Include="Microsoft.Extensions.Options.DataAnnotations" Version="$(MicrosoftExtensionsOptionsDataAnnotationsVersion)" />
    <PackageVersion Include="Microsoft.Extensions.Options" Version="$(MicrosoftExtensionsOptionsVersion)" />
    <PackageVersion Include="Microsoft.Extensions.Primitives" Version="$(MicrosoftExtensionsPrimitivesVersion)" />
    <PackageVersion Include="Microsoft.IO.RecyclableMemoryStream" Version="2.3.2" />
    <PackageVersion Include="Newtonsoft.Json" Version="13.0.1" />
<<<<<<< HEAD
    <PackageVersion Include="Polly.Core" Version="8.1.0" />
    <PackageVersion Include="Polly.Extensions" Version="8.1.0" />
    <PackageVersion Include="Polly.RateLimiting" Version="8.1.0" />
=======
    <PackageVersion Include="Polly" Version="8.0.0" />
    <PackageVersion Include="Polly.Core" Version="8.0.0" />
    <PackageVersion Include="Polly.Extensions" Version="8.0.0" />
    <PackageVersion Include="Polly.RateLimiting" Version="8.0.0" />
>>>>>>> cc3d9129
    <PackageVersion Include="System.Buffers" Version="4.5.1" />
    <PackageVersion Include="System.Collections.Immutable" Version="$(SystemCollectionsImmutableVersion)" />
    <PackageVersion Include="System.CommandLine.NamingConventionBinder" Version="2.0.0-beta4.22272.1" />
    <PackageVersion Include="System.CommandLine" Version="2.0.0-beta4.22272.1" />
    <PackageVersion Include="System.ComponentModel.Annotations" Version="5.0.0" />
    <PackageVersion Include="System.Diagnostics.DiagnosticSource" Version="$(SystemDiagnosticsDiagnosticSourceVersion)" />
    <PackageVersion Include="System.Diagnostics.PerformanceCounter" Version="$(SystemDiagnosticsPerformanceCounterVersion)" />
    <PackageVersion Include="System.IO.Hashing" Version="$(SystemIOHashingVersion)" />
    <PackageVersion Include="System.Memory" Version="4.5.5" />
    <PackageVersion Include="System.Net.Http.Json" Version="$(SystemNetHttpJsonVersion)" />
    <PackageVersion Include="System.Net.Http" Version="4.3.4" />
    <PackageVersion Include="System.Private.Uri" Version="4.3.2" />
    <PackageVersion Include="System.Runtime.CompilerServices.Unsafe" Version="6.0.0" />
    <PackageVersion Include="System.Text.Json" Version="$(SystemTextJsonVersion)" />
    <PackageVersion Include="System.Threading.Tasks.Extensions" Version="4.5.4" />
    <PackageVersion Include="System.ValueTuple" Version="4.5.0" />
    <PackageVersion Include="YamlDotNet" Version="12.0.0" />
  </ItemGroup>

  <ItemGroup>
    <PackageVersion Include="Microsoft.VisualStudio.Threading.Analyzers" Version="17.5.22" />
    <PackageVersion Include="SonarAnalyzer.CSharp" Version="8.52.0.60960" />
    <PackageVersion Include="StyleCop.Analyzers.Unstable" Version="1.2.0.507" />
  </ItemGroup>

  <ItemGroup Condition="'$(TargetFramework)' == 'net462'">
    <PackageVersion Include="Microsoft.AspNetCore.Http.Features" Version="2.2.0" />
    <PackageVersion Include="Microsoft.AspNetCore.Http" Version="2.2.2" />
    <PackageVersion Include="Microsoft.AspNetCore.Routing.Abstractions" Version="2.2.0" />
    <PackageVersion Include="Microsoft.AspNetCore.Routing" Version="2.2.2" />
  </ItemGroup>

</Project><|MERGE_RESOLUTION|>--- conflicted
+++ resolved
@@ -37,16 +37,10 @@
     <PackageVersion Include="Microsoft.Extensions.Primitives" Version="$(MicrosoftExtensionsPrimitivesVersion)" />
     <PackageVersion Include="Microsoft.IO.RecyclableMemoryStream" Version="2.3.2" />
     <PackageVersion Include="Newtonsoft.Json" Version="13.0.1" />
-<<<<<<< HEAD
+    <PackageVersion Include="Polly" Version="8.1.0" />
     <PackageVersion Include="Polly.Core" Version="8.1.0" />
     <PackageVersion Include="Polly.Extensions" Version="8.1.0" />
     <PackageVersion Include="Polly.RateLimiting" Version="8.1.0" />
-=======
-    <PackageVersion Include="Polly" Version="8.0.0" />
-    <PackageVersion Include="Polly.Core" Version="8.0.0" />
-    <PackageVersion Include="Polly.Extensions" Version="8.0.0" />
-    <PackageVersion Include="Polly.RateLimiting" Version="8.0.0" />
->>>>>>> cc3d9129
     <PackageVersion Include="System.Buffers" Version="4.5.1" />
     <PackageVersion Include="System.Collections.Immutable" Version="$(SystemCollectionsImmutableVersion)" />
     <PackageVersion Include="System.CommandLine.NamingConventionBinder" Version="2.0.0-beta4.22272.1" />
