<Project>
  <PropertyGroup Label="Version settings">
    <MajorVersion>9</MajorVersion>
    <MinorVersion>6</MinorVersion>
    <PatchVersion>0</PatchVersion>
    <PreReleaseVersionLabel>preview</PreReleaseVersionLabel>
    <PreReleaseVersionIteration>1</PreReleaseVersionIteration>
    <VersionPrefix>$(MajorVersion).$(MinorVersion).$(PatchVersion)</VersionPrefix>
    <ApiCompatBaselineVersion>9.4.0</ApiCompatBaselineVersion>
    <AssemblyVersion>$(MajorVersion).$(MinorVersion).0.0</AssemblyVersion>
    <!--
        When StabilizePackageVersion is set to 'true', this branch will produce stable outputs for 'Shipping' packages
    -->
    <StabilizePackageVersion Condition="'$(StabilizePackageVersion)' == ''">true</StabilizePackageVersion>
    <!--
        When DotNetFinalVersionKind is set to 'release' (only for the release branches),
        the build will produce stable outputs for 'Shipping' packages.

        This is used by the Arcade SDK (Publish.proj) to determine if the build is a release build or not.
      -->
    <DotNetFinalVersionKind>release</DotNetFinalVersionKind>
    <!-- Enabling this rule will cause build failures on undocumented public APIs. -->
    <SkipArcadeNoWarnCS1591>true</SkipArcadeNoWarnCS1591>
  </PropertyGroup>
  <!--

    These versions should ONLY be updated by automation.

    DO NOT UPDATE THESE MANUALLY. Use the `darc` command line tool to update this file so it stays in sync with
    Version.Details.xml.

    See https://github.com/dotnet/arcade/blob/main/Documentation/Darc.md for instructions on using darc.

  -->
  <PropertyGroup Label="Automated Maestro dependency updates">
    <!-- Packages from dotnet/runtime -->
    <MicrosoftBclAsyncInterfacesVersion>9.0.5</MicrosoftBclAsyncInterfacesVersion>
    <MicrosoftBclTimeProviderVersion>9.0.5</MicrosoftBclTimeProviderVersion>
    <MicrosoftExtensionsCachingAbstractionsVersion>9.0.5</MicrosoftExtensionsCachingAbstractionsVersion>
    <MicrosoftExtensionsCachingMemoryVersion>9.0.5</MicrosoftExtensionsCachingMemoryVersion>
    <MicrosoftExtensionsConfigurationAbstractionsVersion>9.0.5</MicrosoftExtensionsConfigurationAbstractionsVersion>
    <MicrosoftExtensionsConfigurationBinderVersion>9.0.5</MicrosoftExtensionsConfigurationBinderVersion>
    <MicrosoftExtensionsConfigurationJsonVersion>9.0.5</MicrosoftExtensionsConfigurationJsonVersion>
    <MicrosoftExtensionsConfigurationVersion>9.0.5</MicrosoftExtensionsConfigurationVersion>
    <MicrosoftExtensionsDependencyInjectionAbstractionsVersion>9.0.5</MicrosoftExtensionsDependencyInjectionAbstractionsVersion>
    <MicrosoftExtensionsDependencyInjectionVersion>9.0.5</MicrosoftExtensionsDependencyInjectionVersion>
    <MicrosoftExtensionsDiagnosticsVersion>9.0.5</MicrosoftExtensionsDiagnosticsVersion>
    <MicrosoftExtensionsHostingAbstractionsVersion>9.0.5</MicrosoftExtensionsHostingAbstractionsVersion>
    <MicrosoftExtensionsHostingVersion>9.0.5</MicrosoftExtensionsHostingVersion>
    <MicrosoftExtensionsHttpVersion>9.0.5</MicrosoftExtensionsHttpVersion>
    <MicrosoftExtensionsLoggingAbstractionsVersion>9.0.5</MicrosoftExtensionsLoggingAbstractionsVersion>
    <MicrosoftExtensionsLoggingConfigurationVersion>9.0.5</MicrosoftExtensionsLoggingConfigurationVersion>
    <MicrosoftExtensionsLoggingConsoleVersion>9.0.5</MicrosoftExtensionsLoggingConsoleVersion>
    <MicrosoftExtensionsLoggingVersion>9.0.5</MicrosoftExtensionsLoggingVersion>
    <MicrosoftExtensionsOptionsConfigurationExtensionsVersion>9.0.5</MicrosoftExtensionsOptionsConfigurationExtensionsVersion>
    <MicrosoftExtensionsOptionsVersion>9.0.5</MicrosoftExtensionsOptionsVersion>
    <MicrosoftNETCoreAppRefVersion>9.0.5</MicrosoftNETCoreAppRefVersion>
    <MicrosoftNETCoreAppRuntimewinx64Version>9.0.5</MicrosoftNETCoreAppRuntimewinx64Version>
    <SystemCollectionsImmutableVersion>9.0.5</SystemCollectionsImmutableVersion>
    <SystemConfigurationConfigurationManagerVersion>9.0.5</SystemConfigurationConfigurationManagerVersion>
    <SystemDiagnosticsDiagnosticSourceVersion>9.0.5</SystemDiagnosticsDiagnosticSourceVersion>
    <SystemDiagnosticsPerformanceCounterVersion>9.0.5</SystemDiagnosticsPerformanceCounterVersion>
    <SystemIOHashingVersion>9.0.5</SystemIOHashingVersion>
    <SystemIOPipelinesVersion>9.0.5</SystemIOPipelinesVersion>
    <SystemMemoryDataVersion>9.0.5</SystemMemoryDataVersion>
    <SystemNetHttpJsonVersion>9.0.5</SystemNetHttpJsonVersion>
    <SystemRuntimeCachingVersion>9.0.5</SystemRuntimeCachingVersion>
    <SystemSecurityCryptographyPkcsVersion>9.0.5</SystemSecurityCryptographyPkcsVersion>
    <SystemSecurityCryptographyXmlVersion>9.0.5</SystemSecurityCryptographyXmlVersion>
    <SystemTextEncodingsWebVersion>9.0.5</SystemTextEncodingsWebVersion>
    <SystemNumericsTensorsVersion>9.0.5</SystemNumericsTensorsVersion>
    <SystemTextJsonVersion>9.0.5</SystemTextJsonVersion>
    <SystemThreadingChannelsVersion>9.0.5</SystemThreadingChannelsVersion>
    <!-- Dependencies from https://github.com/aspnet/AspNetCore -->
    <MicrosoftAspNetCoreAppRefVersion>9.0.5</MicrosoftAspNetCoreAppRefVersion>
    <MicrosoftAspNetCoreAppRuntimewinx64Version>9.0.5</MicrosoftAspNetCoreAppRuntimewinx64Version>
    <MicrosoftAspNetCoreMvcTestingVersion>9.0.5</MicrosoftAspNetCoreMvcTestingVersion>
    <MicrosoftAspNetCoreTestHostVersion>9.0.5</MicrosoftAspNetCoreTestHostVersion>
    <MicrosoftExtensionsCachingSqlServerVersion>9.0.5</MicrosoftExtensionsCachingSqlServerVersion>
    <MicrosoftExtensionsCachingStackExchangeRedisVersion>9.0.5</MicrosoftExtensionsCachingStackExchangeRedisVersion>
    <MicrosoftExtensionsDiagnosticsHealthChecksVersion>9.0.5</MicrosoftExtensionsDiagnosticsHealthChecksVersion>
    <MicrosoftExtensionsHttpPollyVersion>9.0.5</MicrosoftExtensionsHttpPollyVersion>
    <MicrosoftExtensionsObjectPoolVersion>9.0.5</MicrosoftExtensionsObjectPoolVersion>
    <!-- Dependencies from https://github.com/dotnet/efcore -->
    <MicrosoftEntityFrameworkCoreSqliteVersion>9.0.5</MicrosoftEntityFrameworkCoreSqliteVersion>
    <!-- Dependencies from https://github.com/dotnet/arcade -->
    <MicrosoftDotNetBuildTasksTemplatingVersion>9.0.0-beta.25263.5</MicrosoftDotNetBuildTasksTemplatingVersion>
  </PropertyGroup>
  <PropertyGroup Label="No longer automated Maestro dependency updates">
    <!-- Packages from dotnet/runtime -->
    <MicrosoftBclAsyncInterfacesLTSVersion>8.0.0</MicrosoftBclAsyncInterfacesLTSVersion>
    <MicrosoftBclTimeProviderLTSVersion>8.0.1</MicrosoftBclTimeProviderLTSVersion>
    <MicrosoftExtensionsCachingAbstractionsLTSVersion>8.0.0</MicrosoftExtensionsCachingAbstractionsLTSVersion>
    <MicrosoftExtensionsCachingMemoryLTSVersion>8.0.1</MicrosoftExtensionsCachingMemoryLTSVersion>
    <MicrosoftExtensionsConfigurationAbstractionsLTSVersion>8.0.0</MicrosoftExtensionsConfigurationAbstractionsLTSVersion>
    <MicrosoftExtensionsConfigurationBinderLTSVersion>8.0.2</MicrosoftExtensionsConfigurationBinderLTSVersion>
    <MicrosoftExtensionsConfigurationJsonLTSVersion>8.0.1</MicrosoftExtensionsConfigurationJsonLTSVersion>
    <MicrosoftExtensionsConfigurationLTSVersion>8.0.0</MicrosoftExtensionsConfigurationLTSVersion>
    <MicrosoftExtensionsDependencyInjectionAbstractionsLTSVersion>8.0.2</MicrosoftExtensionsDependencyInjectionAbstractionsLTSVersion>
    <MicrosoftExtensionsDependencyInjectionLTSVersion>8.0.1</MicrosoftExtensionsDependencyInjectionLTSVersion>
    <MicrosoftExtensionsDiagnosticsLTSVersion>8.0.1</MicrosoftExtensionsDiagnosticsLTSVersion>
    <MicrosoftExtensionsHostingAbstractionsLTSVersion>8.0.1</MicrosoftExtensionsHostingAbstractionsLTSVersion>
    <MicrosoftExtensionsHostingLTSVersion>8.0.1</MicrosoftExtensionsHostingLTSVersion>
    <MicrosoftExtensionsHttpLTSVersion>8.0.1</MicrosoftExtensionsHttpLTSVersion>
    <MicrosoftExtensionsLoggingAbstractionsLTSVersion>8.0.3</MicrosoftExtensionsLoggingAbstractionsLTSVersion>
    <MicrosoftExtensionsLoggingConfigurationLTSVersion>8.0.1</MicrosoftExtensionsLoggingConfigurationLTSVersion>
    <MicrosoftExtensionsLoggingConsoleLTSVersion>8.0.1</MicrosoftExtensionsLoggingConsoleLTSVersion>
    <MicrosoftExtensionsLoggingLTSVersion>8.0.1</MicrosoftExtensionsLoggingLTSVersion>
    <MicrosoftExtensionsOptionsConfigurationExtensionsLTSVersion>8.0.0</MicrosoftExtensionsOptionsConfigurationExtensionsLTSVersion>
    <MicrosoftExtensionsOptionsLTSVersion>8.0.2</MicrosoftExtensionsOptionsLTSVersion>
    <MicrosoftNETCoreAppRefLTSVersion>8.0.16</MicrosoftNETCoreAppRefLTSVersion>
    <MicrosoftNETCoreAppRuntimewinx64LTSVersion>8.0.16</MicrosoftNETCoreAppRuntimewinx64LTSVersion>
    <SystemCollectionsImmutableLTSVersion>8.0.0</SystemCollectionsImmutableLTSVersion>
    <SystemConfigurationConfigurationManagerLTSVersion>8.0.1</SystemConfigurationConfigurationManagerLTSVersion>
    <SystemDiagnosticsDiagnosticSourceLTSVersion>8.0.1</SystemDiagnosticsDiagnosticSourceLTSVersion>
    <SystemDiagnosticsPerformanceCounterLTSVersion>8.0.1</SystemDiagnosticsPerformanceCounterLTSVersion>
    <SystemIOHashingLTSVersion>8.0.0</SystemIOHashingLTSVersion>
    <SystemIOPipelinesLTSVersion>8.0.0</SystemIOPipelinesLTSVersion>
    <SystemMemoryDataLTSVersion>8.0.1</SystemMemoryDataLTSVersion>
    <SystemNetHttpJsonLTSVersion>8.0.1</SystemNetHttpJsonLTSVersion>
    <SystemRuntimeCachingLTSVersion>8.0.1</SystemRuntimeCachingLTSVersion>
    <SystemSecurityCryptographyPkcsLTSVersion>8.0.1</SystemSecurityCryptographyPkcsLTSVersion>
    <SystemSecurityCryptographyXmlLTSVersion>8.0.2</SystemSecurityCryptographyXmlLTSVersion>
    <SystemTextEncodingsWebLTSVersion>8.0.0</SystemTextEncodingsWebLTSVersion>
    <SystemNumericsTensorsLTSVersion>8.0.0</SystemNumericsTensorsLTSVersion>
    <SystemTextJsonLTSVersion>8.0.5</SystemTextJsonLTSVersion>
    <SystemThreadingChannelsLTSVersion>8.0.0</SystemThreadingChannelsLTSVersion>
    <!-- Dependencies from https://github.com/aspnet/AspNetCore -->
    <MicrosoftAspNetCoreAppRefLTSVersion>8.0.16</MicrosoftAspNetCoreAppRefLTSVersion>
    <MicrosoftAspNetCoreAppRuntimewinx64LTSVersion>8.0.16</MicrosoftAspNetCoreAppRuntimewinx64LTSVersion>
    <MicrosoftAspNetCoreMvcTestingLTSVersion>8.0.16</MicrosoftAspNetCoreMvcTestingLTSVersion>
    <MicrosoftAspNetCoreTestHostLTSVersion>8.0.16</MicrosoftAspNetCoreTestHostLTSVersion>
    <MicrosoftExtensionsCachingSqlServerLTSVersion>8.0.16</MicrosoftExtensionsCachingSqlServerLTSVersion>
    <MicrosoftExtensionsCachingStackExchangeRedisLTSVersion>8.0.16</MicrosoftExtensionsCachingStackExchangeRedisLTSVersion>
    <MicrosoftExtensionsDiagnosticsHealthChecksLTSVersion>8.0.16</MicrosoftExtensionsDiagnosticsHealthChecksLTSVersion>
    <MicrosoftExtensionsHttpPollyLTSVersion>8.0.16</MicrosoftExtensionsHttpPollyLTSVersion>
    <MicrosoftExtensionsObjectPoolLTSVersion>8.0.16</MicrosoftExtensionsObjectPoolLTSVersion>
    <!-- Dependencies from https://github.com/dotnet/efcore -->
    <MicrosoftEntityFrameworkCoreSqliteLTSVersion>8.0.16</MicrosoftEntityFrameworkCoreSqliteLTSVersion>
  </PropertyGroup>
  <!--

    ^^^^^^^^^^
    SEE NOTE ABOVE.

    Versions below this comment are not managed by automation and can be changed as needed.
  -->
  <PropertyGroup Label="Manual">
    <!--
      Win-x64 is used here because we have picked an arbitrary runtime identifier to flow the version of the latest NETCore.App runtime.
      All Runtime.$rid packages should have the same version.
    -->
    <MicrosoftMLTokenizersVersion>1.0.1</MicrosoftMLTokenizersVersion>
    <MicrosoftNETCoreAppRuntimeVersion>$(MicrosoftNETCoreAppRuntimewinx64Version)</MicrosoftNETCoreAppRuntimeVersion>
    <!-- Compatibility with VS 17.8/.NET SDK 8.0.1xx -->
    <MicrosoftCodeAnalysisVersion>4.8.0</MicrosoftCodeAnalysisVersion>
    <MicrosoftCodeAnalysisAnalyzersVersion>3.3.4</MicrosoftCodeAnalysisAnalyzersVersion>
    <!-- AI templates -->
    <AspireVersion>9.2.1</AspireVersion>
    <AspireAzureAIOpenAIVersion>9.2.1-preview.1.25222.1</AspireAzureAIOpenAIVersion>
    <AzureAIProjectsVersion>1.0.0-beta.6</AzureAIProjectsVersion>
    <AzureAIOpenAIVersion>2.2.0-beta.4</AzureAIOpenAIVersion>
    <AzureIdentityVersion>1.13.2</AzureIdentityVersion>
    <AzureSearchDocumentsVersion>11.6.0</AzureSearchDocumentsVersion>
    <CommunityToolkitAspireHostingOllamaVersion>9.4.1-beta.277</CommunityToolkitAspireHostingOllamaVersion>
    <CommunityToolkitAspireHostingSqliteVersion>9.4.1-beta.277</CommunityToolkitAspireHostingSqliteVersion>
    <CommunityToolkitAspireMicrosoftEntityFrameworkCoreSqliteVersion>9.4.1-beta.277</CommunityToolkitAspireMicrosoftEntityFrameworkCoreSqliteVersion>
    <CommunityToolkitAspireOllamaSharpVersion>9.4.1-beta.277</CommunityToolkitAspireOllamaSharpVersion>
    <MicrosoftExtensionsServiceDiscoveryVersion>9.2.0</MicrosoftExtensionsServiceDiscoveryVersion>
<<<<<<< HEAD
    <MicrosoftSemanticKernelConnectorsAzureAISearchVersion>1.49.0-preview</MicrosoftSemanticKernelConnectorsAzureAISearchVersion>
    <MicrosoftSemanticKernelConnectorsQdrantVersion>1.49.0-preview</MicrosoftSemanticKernelConnectorsQdrantVersion>
    <MicrosoftSemanticKernelCoreVersion>1.49.0</MicrosoftSemanticKernelCoreVersion>
=======
    <MicrosoftSemanticKernelConnectorsAzureAISearchVersion>1.47.0-preview</MicrosoftSemanticKernelConnectorsAzureAISearchVersion>
    <MicrosoftSemanticKernelConnectorsQdrantVersion>1.47.0-preview</MicrosoftSemanticKernelConnectorsQdrantVersion>
    <MicrosoftSemanticKernelCoreVersion>1.47.0</MicrosoftSemanticKernelCoreVersion>
>>>>>>> a742d02b
    <OllamaSharpVersion>5.1.13</OllamaSharpVersion>
    <OpenTelemetryVersion>1.9.0</OpenTelemetryVersion>
    <PdfPigVersion>0.1.9</PdfPigVersion>
    <SystemLinqAsyncVersion>6.0.1</SystemLinqAsyncVersion>
    <!--
      xUnit version is configured by the Arcade SDK.
      https://github.com/dotnet/arcade/blob/f5a7c5d5c56197b09715dece7541ca06beb94eb0/src/Microsoft.DotNet.Arcade.Sdk/tools/XUnit/XUnit.targets#L9
     -->
    <XUnitVersion>2.9.3</XUnitVersion>
  </PropertyGroup>
</Project><|MERGE_RESOLUTION|>--- conflicted
+++ resolved
@@ -11,14 +11,14 @@
     <!--
         When StabilizePackageVersion is set to 'true', this branch will produce stable outputs for 'Shipping' packages
     -->
-    <StabilizePackageVersion Condition="'$(StabilizePackageVersion)' == ''">true</StabilizePackageVersion>
+    <StabilizePackageVersion Condition="'$(StabilizePackageVersion)' == ''">false</StabilizePackageVersion>
     <!--
         When DotNetFinalVersionKind is set to 'release' (only for the release branches),
         the build will produce stable outputs for 'Shipping' packages.
 
         This is used by the Arcade SDK (Publish.proj) to determine if the build is a release build or not.
       -->
-    <DotNetFinalVersionKind>release</DotNetFinalVersionKind>
+    <DotNetFinalVersionKind />
     <!-- Enabling this rule will cause build failures on undocumented public APIs. -->
     <SkipArcadeNoWarnCS1591>true</SkipArcadeNoWarnCS1591>
   </PropertyGroup>
@@ -167,15 +167,9 @@
     <CommunityToolkitAspireMicrosoftEntityFrameworkCoreSqliteVersion>9.4.1-beta.277</CommunityToolkitAspireMicrosoftEntityFrameworkCoreSqliteVersion>
     <CommunityToolkitAspireOllamaSharpVersion>9.4.1-beta.277</CommunityToolkitAspireOllamaSharpVersion>
     <MicrosoftExtensionsServiceDiscoveryVersion>9.2.0</MicrosoftExtensionsServiceDiscoveryVersion>
-<<<<<<< HEAD
     <MicrosoftSemanticKernelConnectorsAzureAISearchVersion>1.49.0-preview</MicrosoftSemanticKernelConnectorsAzureAISearchVersion>
     <MicrosoftSemanticKernelConnectorsQdrantVersion>1.49.0-preview</MicrosoftSemanticKernelConnectorsQdrantVersion>
     <MicrosoftSemanticKernelCoreVersion>1.49.0</MicrosoftSemanticKernelCoreVersion>
-=======
-    <MicrosoftSemanticKernelConnectorsAzureAISearchVersion>1.47.0-preview</MicrosoftSemanticKernelConnectorsAzureAISearchVersion>
-    <MicrosoftSemanticKernelConnectorsQdrantVersion>1.47.0-preview</MicrosoftSemanticKernelConnectorsQdrantVersion>
-    <MicrosoftSemanticKernelCoreVersion>1.47.0</MicrosoftSemanticKernelCoreVersion>
->>>>>>> a742d02b
     <OllamaSharpVersion>5.1.13</OllamaSharpVersion>
     <OpenTelemetryVersion>1.9.0</OpenTelemetryVersion>
     <PdfPigVersion>0.1.9</PdfPigVersion>
