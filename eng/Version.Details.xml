<Dependencies>
  <ProductDependencies>
    <Dependency Name="Microsoft.Bcl.TimeProvider" Version="9.0.0-preview.7.24355.8" CoherentParentDependency="Microsoft.AspNetCore.App.Runtime.win-x64">
      <Uri>https://github.com/dotnet/runtime</Uri>
      <Sha>a7efcd9ca9255dc9faa8b4a2761cdfdb62619610</Sha>
    </Dependency>
    <Dependency Name="Microsoft.Extensions.Caching.Abstractions" Version="9.0.0-preview.7.24355.8" CoherentParentDependency="Microsoft.AspNetCore.App.Runtime.win-x64">
      <Uri>https://github.com/dotnet/runtime</Uri>
      <Sha>a7efcd9ca9255dc9faa8b4a2761cdfdb62619610</Sha>
    </Dependency>
    <Dependency Name="Microsoft.Extensions.Configuration.Abstractions" Version="9.0.0-preview.7.24355.8" CoherentParentDependency="Microsoft.AspNetCore.App.Runtime.win-x64">
      <Uri>https://github.com/dotnet/runtime</Uri>
      <Sha>a7efcd9ca9255dc9faa8b4a2761cdfdb62619610</Sha>
    </Dependency>
    <Dependency Name="Microsoft.Extensions.Configuration.Binder" Version="9.0.0-preview.7.24355.8" CoherentParentDependency="Microsoft.AspNetCore.App.Runtime.win-x64">
      <Uri>https://github.com/dotnet/runtime</Uri>
      <Sha>a7efcd9ca9255dc9faa8b4a2761cdfdb62619610</Sha>
    </Dependency>
    <Dependency Name="Microsoft.Extensions.Configuration.Json" Version="9.0.0-preview.7.24355.8" CoherentParentDependency="Microsoft.AspNetCore.App.Runtime.win-x64">
      <Uri>https://github.com/dotnet/runtime</Uri>
      <Sha>a7efcd9ca9255dc9faa8b4a2761cdfdb62619610</Sha>
    </Dependency>
    <Dependency Name="Microsoft.Extensions.Configuration" Version="9.0.0-preview.7.24355.8" CoherentParentDependency="Microsoft.AspNetCore.App.Runtime.win-x64">
      <Uri>https://github.com/dotnet/runtime</Uri>
      <Sha>a7efcd9ca9255dc9faa8b4a2761cdfdb62619610</Sha>
    </Dependency>
    <Dependency Name="Microsoft.Extensions.DependencyInjection.Abstractions" Version="9.0.0-preview.7.24355.8" CoherentParentDependency="Microsoft.AspNetCore.App.Runtime.win-x64">
      <Uri>https://github.com/dotnet/runtime</Uri>
      <Sha>a7efcd9ca9255dc9faa8b4a2761cdfdb62619610</Sha>
    </Dependency>
    <Dependency Name="Microsoft.Extensions.DependencyInjection" Version="9.0.0-preview.7.24355.8" CoherentParentDependency="Microsoft.AspNetCore.App.Runtime.win-x64">
      <Uri>https://github.com/dotnet/runtime</Uri>
      <Sha>a7efcd9ca9255dc9faa8b4a2761cdfdb62619610</Sha>
    </Dependency>
    <Dependency Name="Microsoft.Extensions.Hosting.Abstractions" Version="9.0.0-preview.7.24355.8" CoherentParentDependency="Microsoft.AspNetCore.App.Runtime.win-x64">
      <Uri>https://github.com/dotnet/runtime</Uri>
      <Sha>a7efcd9ca9255dc9faa8b4a2761cdfdb62619610</Sha>
    </Dependency>
    <Dependency Name="Microsoft.Extensions.Diagnostics" Version="9.0.0-preview.7.24355.8" CoherentParentDependency="Microsoft.AspNetCore.App.Runtime.win-x64">
      <Uri>https://github.com/dotnet/runtime</Uri>
      <Sha>a7efcd9ca9255dc9faa8b4a2761cdfdb62619610</Sha>
    </Dependency>
    <Dependency Name="Microsoft.Extensions.Hosting" Version="9.0.0-preview.7.24355.8" CoherentParentDependency="Microsoft.AspNetCore.App.Runtime.win-x64">
      <Uri>https://github.com/dotnet/runtime</Uri>
      <Sha>a7efcd9ca9255dc9faa8b4a2761cdfdb62619610</Sha>
    </Dependency>
    <Dependency Name="Microsoft.Extensions.Http" Version="9.0.0-preview.7.24355.8" CoherentParentDependency="Microsoft.AspNetCore.App.Runtime.win-x64">
      <Uri>https://github.com/dotnet/runtime</Uri>
      <Sha>a7efcd9ca9255dc9faa8b4a2761cdfdb62619610</Sha>
    </Dependency>
    <Dependency Name="Microsoft.Extensions.Logging.Abstractions" Version="9.0.0-preview.7.24355.8" CoherentParentDependency="Microsoft.AspNetCore.App.Runtime.win-x64">
      <Uri>https://github.com/dotnet/runtime</Uri>
      <Sha>a7efcd9ca9255dc9faa8b4a2761cdfdb62619610</Sha>
    </Dependency>
    <Dependency Name="Microsoft.Extensions.Logging.Configuration" Version="9.0.0-preview.7.24355.8" CoherentParentDependency="Microsoft.AspNetCore.App.Runtime.win-x64">
      <Uri>https://github.com/dotnet/runtime</Uri>
      <Sha>a7efcd9ca9255dc9faa8b4a2761cdfdb62619610</Sha>
    </Dependency>
    <Dependency Name="Microsoft.Extensions.Logging.Console" Version="9.0.0-preview.7.24355.8" CoherentParentDependency="Microsoft.AspNetCore.App.Runtime.win-x64">
      <Uri>https://github.com/dotnet/runtime</Uri>
      <Sha>a7efcd9ca9255dc9faa8b4a2761cdfdb62619610</Sha>
    </Dependency>
    <Dependency Name="Microsoft.Extensions.Logging" Version="9.0.0-preview.7.24355.8" CoherentParentDependency="Microsoft.AspNetCore.App.Runtime.win-x64">
      <Uri>https://github.com/dotnet/runtime</Uri>
      <Sha>a7efcd9ca9255dc9faa8b4a2761cdfdb62619610</Sha>
    </Dependency>
    <Dependency Name="Microsoft.Extensions.Options.ConfigurationExtensions" Version="9.0.0-preview.7.24355.8" CoherentParentDependency="Microsoft.AspNetCore.App.Runtime.win-x64">
      <Uri>https://github.com/dotnet/runtime</Uri>
      <Sha>a7efcd9ca9255dc9faa8b4a2761cdfdb62619610</Sha>
    </Dependency>
    <Dependency Name="Microsoft.Extensions.Options" Version="9.0.0-preview.7.24355.8" CoherentParentDependency="Microsoft.AspNetCore.App.Runtime.win-x64">
      <Uri>https://github.com/dotnet/runtime</Uri>
      <Sha>a7efcd9ca9255dc9faa8b4a2761cdfdb62619610</Sha>
    </Dependency>
    <Dependency Name="Microsoft.NETCore.App.Ref" Version="9.0.0-preview.7.24355.8" CoherentParentDependency="Microsoft.AspNetCore.App.Runtime.win-x64">
      <Uri>https://github.com/dotnet/runtime</Uri>
      <Sha>a7efcd9ca9255dc9faa8b4a2761cdfdb62619610</Sha>
    </Dependency>
    <!--
         Win-x64 is used here because we have picked an arbitrary runtime identifier to flow the version of the latest NETCore.App runtime.
         All Runtime.$rid packages should have the same version.
    -->
    <Dependency Name="Microsoft.NETCore.App.Runtime.win-x64" Version="9.0.0-preview.7.24355.8" CoherentParentDependency="Microsoft.AspNetCore.App.Runtime.win-x64">
      <Uri>https://github.com/dotnet/runtime</Uri>
      <Sha>a7efcd9ca9255dc9faa8b4a2761cdfdb62619610</Sha>
    </Dependency>
    <Dependency Name="System.Collections.Immutable" Version="9.0.0-preview.7.24355.8" CoherentParentDependency="Microsoft.AspNetCore.App.Runtime.win-x64">
      <Uri>https://github.com/dotnet/runtime</Uri>
      <Sha>a7efcd9ca9255dc9faa8b4a2761cdfdb62619610</Sha>
    </Dependency>
    <Dependency Name="System.Configuration.ConfigurationManager" Version="9.0.0-preview.7.24355.8" CoherentParentDependency="Microsoft.AspNetCore.App.Runtime.win-x64">
      <Uri>https://github.com/dotnet/runtime</Uri>
      <Sha>a7efcd9ca9255dc9faa8b4a2761cdfdb62619610</Sha>
    </Dependency>
    <Dependency Name="System.Diagnostics.DiagnosticSource" Version="9.0.0-preview.7.24355.8" CoherentParentDependency="Microsoft.AspNetCore.App.Runtime.win-x64">
      <Uri>https://github.com/dotnet/runtime</Uri>
      <Sha>a7efcd9ca9255dc9faa8b4a2761cdfdb62619610</Sha>
    </Dependency>
    <Dependency Name="System.Diagnostics.PerformanceCounter" Version="9.0.0-preview.7.24355.8" CoherentParentDependency="Microsoft.AspNetCore.App.Runtime.win-x64">
      <Uri>https://github.com/dotnet/runtime</Uri>
      <Sha>a7efcd9ca9255dc9faa8b4a2761cdfdb62619610</Sha>
    </Dependency>
    <Dependency Name="System.IO.Hashing" Version="9.0.0-preview.7.24355.8" CoherentParentDependency="Microsoft.AspNetCore.App.Runtime.win-x64">
      <Uri>https://github.com/dotnet/runtime</Uri>
      <Sha>a7efcd9ca9255dc9faa8b4a2761cdfdb62619610</Sha>
    </Dependency>
    <Dependency Name="System.IO.Pipelines" Version="9.0.0-preview.7.24355.8" CoherentParentDependency="Microsoft.AspNetCore.App.Runtime.win-x64">
      <Uri>https://github.com/dotnet/runtime</Uri>
      <Sha>a7efcd9ca9255dc9faa8b4a2761cdfdb62619610</Sha>
    </Dependency>
    <Dependency Name="System.Security.Cryptography.Pkcs" Version="9.0.0-preview.7.24355.8" CoherentParentDependency="Microsoft.AspNetCore.App.Runtime.win-x64">
      <Uri>https://github.com/dotnet/runtime</Uri>
      <Sha>a7efcd9ca9255dc9faa8b4a2761cdfdb62619610</Sha>
    </Dependency>
    <Dependency Name="System.Security.Cryptography.Xml" Version="9.0.0-preview.7.24355.8" CoherentParentDependency="Microsoft.AspNetCore.App.Runtime.win-x64">
      <Uri>https://github.com/dotnet/runtime</Uri>
      <Sha>a7efcd9ca9255dc9faa8b4a2761cdfdb62619610</Sha>
    </Dependency>
    <Dependency Name="System.Text.Encodings.Web" Version="9.0.0-preview.7.24355.8" CoherentParentDependency="Microsoft.AspNetCore.App.Runtime.win-x64">
      <Uri>https://github.com/dotnet/runtime</Uri>
      <Sha>a7efcd9ca9255dc9faa8b4a2761cdfdb62619610</Sha>
    </Dependency>
    <Dependency Name="System.Text.Json" Version="9.0.0-preview.7.24355.8" CoherentParentDependency="Microsoft.AspNetCore.App.Runtime.win-x64">
      <Uri>https://github.com/dotnet/runtime</Uri>
      <Sha>a7efcd9ca9255dc9faa8b4a2761cdfdb62619610</Sha>
    </Dependency>
    <Dependency Name="System.Runtime.Caching" Version="9.0.0-preview.7.24355.8" CoherentParentDependency="Microsoft.AspNetCore.App.Runtime.win-x64">
      <Uri>https://github.com/dotnet/runtime</Uri>
      <Sha>a7efcd9ca9255dc9faa8b4a2761cdfdb62619610</Sha>
    </Dependency>
    <Dependency Name="Microsoft.AspNetCore.App.Ref" Version="9.0.0-preview.7.24357.1">
      <Uri>https://github.com/dotnet/aspnetcore</Uri>
      <Sha>ebc0c700ce8f1f568bf6a26affa5ee88e664833e</Sha>
    </Dependency>
    <Dependency Name="Microsoft.AspNetCore.App.Runtime.win-x64" Version="9.0.0-preview.7.24357.1">
      <Uri>https://github.com/dotnet/aspnetcore</Uri>
      <Sha>ebc0c700ce8f1f568bf6a26affa5ee88e664833e</Sha>
    </Dependency>
    <Dependency Name="Microsoft.AspNetCore.Mvc.Testing" Version="9.0.0-preview.7.24357.1">
      <Uri>https://github.com/dotnet/aspnetcore</Uri>
      <Sha>ebc0c700ce8f1f568bf6a26affa5ee88e664833e</Sha>
    </Dependency>
    <Dependency Name="Microsoft.AspNetCore.TestHost" Version="9.0.0-preview.7.24357.1">
      <Uri>https://github.com/dotnet/aspnetcore</Uri>
      <Sha>ebc0c700ce8f1f568bf6a26affa5ee88e664833e</Sha>
    </Dependency>
    <Dependency Name="Microsoft.Extensions.Caching.StackExchangeRedis" Version="9.0.0-preview.7.24357.1">
      <Uri>https://github.com/dotnet/aspnetcore</Uri>
      <Sha>ebc0c700ce8f1f568bf6a26affa5ee88e664833e</Sha>
    </Dependency>
    <Dependency Name="Microsoft.Extensions.Diagnostics.HealthChecks" Version="9.0.0-preview.7.24357.1">
      <Uri>https://github.com/dotnet/aspnetcore</Uri>
      <Sha>ebc0c700ce8f1f568bf6a26affa5ee88e664833e</Sha>
    </Dependency>
    <Dependency Name="Microsoft.Extensions.Http.Polly" Version="9.0.0-preview.7.24357.1">
      <Uri>https://github.com/dotnet/aspnetcore</Uri>
      <Sha>ebc0c700ce8f1f568bf6a26affa5ee88e664833e</Sha>
    </Dependency>
    <Dependency Name="Microsoft.Extensions.ObjectPool" Version="9.0.0-preview.7.24357.1">
      <Uri>https://github.com/dotnet/aspnetcore</Uri>
      <Sha>ebc0c700ce8f1f568bf6a26affa5ee88e664833e</Sha>
    </Dependency>
  </ProductDependencies>
  <ToolsetDependencies>
<<<<<<< HEAD
    <Dependency Name="Microsoft.DotNet.Arcade.Sdk" Version="8.0.0-beta.24352.1">
      <Uri>https://github.com/dotnet/arcade</Uri>
      <Sha>8b879da4e449c48d99f3f642fc429379a64e8fe8</Sha>
    </Dependency>
    <Dependency Name="Microsoft.DotNet.Helix.Sdk" Version="8.0.0-beta.24352.1">
      <Uri>https://github.com/dotnet/arcade</Uri>
      <Sha>8b879da4e449c48d99f3f642fc429379a64e8fe8</Sha>
=======
    <Dependency Name="Microsoft.DotNet.Arcade.Sdk" Version="9.0.0-beta.24352.2">
      <Uri>https://github.com/dotnet/arcade</Uri>
      <Sha>4a7d983f833d6b86365ea1b2b4d6ee72fbdbf944</Sha>
    </Dependency>
    <Dependency Name="Microsoft.DotNet.Helix.Sdk" Version="9.0.0-beta.24352.2">
      <Uri>https://github.com/dotnet/arcade</Uri>
      <Sha>4a7d983f833d6b86365ea1b2b4d6ee72fbdbf944</Sha>
>>>>>>> e2ab75cb
    </Dependency>
  </ToolsetDependencies>
</Dependencies><|MERGE_RESOLUTION|>--- conflicted
+++ resolved
@@ -162,15 +162,6 @@
     </Dependency>
   </ProductDependencies>
   <ToolsetDependencies>
-<<<<<<< HEAD
-    <Dependency Name="Microsoft.DotNet.Arcade.Sdk" Version="8.0.0-beta.24352.1">
-      <Uri>https://github.com/dotnet/arcade</Uri>
-      <Sha>8b879da4e449c48d99f3f642fc429379a64e8fe8</Sha>
-    </Dependency>
-    <Dependency Name="Microsoft.DotNet.Helix.Sdk" Version="8.0.0-beta.24352.1">
-      <Uri>https://github.com/dotnet/arcade</Uri>
-      <Sha>8b879da4e449c48d99f3f642fc429379a64e8fe8</Sha>
-=======
     <Dependency Name="Microsoft.DotNet.Arcade.Sdk" Version="9.0.0-beta.24352.2">
       <Uri>https://github.com/dotnet/arcade</Uri>
       <Sha>4a7d983f833d6b86365ea1b2b4d6ee72fbdbf944</Sha>
@@ -178,7 +169,6 @@
     <Dependency Name="Microsoft.DotNet.Helix.Sdk" Version="9.0.0-beta.24352.2">
       <Uri>https://github.com/dotnet/arcade</Uri>
       <Sha>4a7d983f833d6b86365ea1b2b4d6ee72fbdbf944</Sha>
->>>>>>> e2ab75cb
     </Dependency>
   </ToolsetDependencies>
 </Dependencies>