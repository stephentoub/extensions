--- conflicted
+++ resolved
@@ -186,15 +186,6 @@
     </Dependency>
   </ProductDependencies>
   <ToolsetDependencies>
-<<<<<<< HEAD
-    <Dependency Name="Microsoft.DotNet.Arcade.Sdk" Version="8.0.0-beta.24161.7">
-      <Uri>https://github.com/dotnet/arcade</Uri>
-      <Sha>cd10e5d3748676d70ae2b4d9c84f073eeb203cac</Sha>
-    </Dependency>
-    <Dependency Name="Microsoft.DotNet.Helix.Sdk" Version="8.0.0-beta.24161.7">
-      <Uri>https://github.com/dotnet/arcade</Uri>
-      <Sha>cd10e5d3748676d70ae2b4d9c84f073eeb203cac</Sha>
-=======
     <Dependency Name="Microsoft.DotNet.Arcade.Sdk" Version="9.0.0-beta.24162.2">
       <Uri>https://github.com/dotnet/arcade</Uri>
       <Sha>1c8e12b71c28f5dc6626b529b08abefdbb7ca6e8</Sha>
@@ -202,7 +193,6 @@
     <Dependency Name="Microsoft.DotNet.Helix.Sdk" Version="9.0.0-beta.24162.2">
       <Uri>https://github.com/dotnet/arcade</Uri>
       <Sha>1c8e12b71c28f5dc6626b529b08abefdbb7ca6e8</Sha>
->>>>>>> 0c27c05e
     </Dependency>
   </ToolsetDependencies>
 </Dependencies>