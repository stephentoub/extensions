--- conflicted
+++ resolved
@@ -1,16 +1,9 @@
 {
   "sdk": {
-<<<<<<< HEAD
-    "version": "8.0.100-rtm.23506.1"
-  },
-  "tools": {
-    "dotnet": "8.0.100-rtm.23506.1",
-=======
     "version": "9.0.100-alpha.1.23504.14"
   },
   "tools": {
     "dotnet": "9.0.100-alpha.1.23504.14",
->>>>>>> 6fda2c8b
     "runtimes": {
       "dotnet/x64": [
         "8.0.0-rtm.23475.7",
