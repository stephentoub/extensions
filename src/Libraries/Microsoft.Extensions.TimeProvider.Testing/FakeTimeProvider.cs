--- conflicted
+++ resolved
@@ -89,11 +89,7 @@
     /// Sets the date and time in the UTC time zone.
     /// </summary>
     /// <param name="value">The date and time in the UTC time zone.</param>
-<<<<<<< HEAD
-    /// <exception cref="ArgumentOutOfRangeException">if the supplied time value is before the current time.</exception>
-=======
     /// <exception cref="ArgumentOutOfRangeException">The supplied time value is before the current time.</exception>
->>>>>>> 220bfbc8
     public void SetUtcNow(DateTimeOffset value)
     {
         lock (Waiters)
