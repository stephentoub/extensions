﻿// Licensed to the .NET Foundation under one or more agreements.
// The .NET Foundation licenses this file to you under the MIT license.

using System;
using System.Collections.Generic;
using System.Net.Http;
using Microsoft.Extensions.Telemetry.Enrichment;
using Microsoft.Extensions.Telemetry.Logging;

namespace Microsoft.Extensions.Http.Telemetry.Logging.Test.Internal;

internal class TestEnricher : IHttpClientLogEnricher
{
    internal readonly KeyValuePair<string, object?> KvpRequest = new("test key request", "test value");
    internal readonly KeyValuePair<string, object?> KvpResponse = new("test key response", "test value");
    private readonly bool _throwOnEnrich;

    public LoggerMessageState EnrichmentBag { get; }

    public TestEnricher(bool throwOnEnrich = false)
    {
        EnrichmentBag = new();
        var index = EnrichmentBag.ReserveTagSpace(2);
        EnrichmentBag.TagArray[index++] = KvpRequest;
        EnrichmentBag.TagArray[index++] = KvpResponse;
        _throwOnEnrich = throwOnEnrich;
    }

<<<<<<< HEAD
    public void Enrich(IEnrichmentTagCollector tagCollector, HttpRequestMessage request, HttpResponseMessage? response = null, Exception? exception = null)
=======
    public void Enrich(IEnrichmentTagCollector tagCollector, HttpRequestMessage request, HttpResponseMessage? response, Exception? exception)
>>>>>>> 24bb1474
    {
        if (_throwOnEnrich)
        {
            throw new NotSupportedException("Synthetic exception from enricher");
        }

        if (request is not null)
        {
            tagCollector.Add(KvpRequest.Key, KvpRequest.Value!);
        }

        if (response is not null)
        {
            tagCollector.Add(KvpResponse.Key, KvpResponse.Value!);
        }
    }
}<|MERGE_RESOLUTION|>--- conflicted
+++ resolved
@@ -26,11 +26,7 @@
         _throwOnEnrich = throwOnEnrich;
     }
 
-<<<<<<< HEAD
-    public void Enrich(IEnrichmentTagCollector tagCollector, HttpRequestMessage request, HttpResponseMessage? response = null, Exception? exception = null)
-=======
     public void Enrich(IEnrichmentTagCollector tagCollector, HttpRequestMessage request, HttpResponseMessage? response, Exception? exception)
->>>>>>> 24bb1474
     {
         if (_throwOnEnrich)
         {
